--- conflicted
+++ resolved
@@ -628,7 +628,6 @@
 	bool randomAccess = true;
 	bool interTransactions = false;
 	int targetPoolSize = MaxAdaptiveExecutorPoolSize;
-	bool hasDependedJobs = false;
 	static bool hasDependedJobsInAllTree = false;
 
 
@@ -647,7 +646,7 @@
 
 	ExecuteSubPlans(distributedPlan);
 
-	hasDependedJobs = DoesHaveDependedJobs(job);
+	bool hasDependedJobs = DoesHaveDependedJobs(job);
 	hasDependedJobsInAllTree |= hasDependedJobs;
 	if (hasDependedJobs)
 	{
@@ -663,22 +662,13 @@
 	scanState->tuplestorestate =
 		tuplestore_begin_heap(randomAccess, interTransactions, work_mem);
 
-<<<<<<< HEAD
-	execution = CreateDistributedExecution(distributedPlan->modLevel, taskList,
-										   distributedPlan->hasReturning, paramListInfo,
-										   tupleDescriptor,
-										   scanState->tuplestorestate, targetPoolSize,
-										   hasDependedJobs);
-
-=======
 	DistributedExecution *execution = CreateDistributedExecution(
 		distributedPlan->modLevel, taskList,
 		distributedPlan->
 		hasReturning, paramListInfo,
 		tupleDescriptor,
 		scanState->
-		tuplestorestate, targetPoolSize);
->>>>>>> 2268a9ca
+		tuplestorestate, targetPoolSize, hasDependedJobs);
 
 	/*
 	 * Make sure that we acquire the appropriate locks even if the local tasks
@@ -1594,28 +1584,19 @@
 
 			List *placementAccessList = PlacementAccessListForTask(task, taskPlacement);
 
-<<<<<<< HEAD
+			MultiConnection *connection = NULL;
 			if (!execution->isOutsideTransaction)
 			{
 				/*
 				 * Determine whether the task has to be assigned to a particular connection
 				 * due to a preceding access to the placement in the same transaction.
 				 */
-				connection = GetConnectionIfPlacementAccessedInXact(connectionFlags,
-																	placementAccessList,
-																	NULL);
+				connection = GetConnectionIfPlacementAccessedInXact(
+					connectionFlags,
+					placementAccessList,
+					NULL);
 			}
 
-=======
-			/*
-			 * Determine whether the task has to be assigned to a particular connection
-			 * due to a preceding access to the placement in the same transaction.
-			 */
-			MultiConnection *connection = GetConnectionIfPlacementAccessedInXact(
-				connectionFlags,
-				placementAccessList,
-				NULL);
->>>>>>> 2268a9ca
 			if (connection != NULL)
 			{
 				/*
